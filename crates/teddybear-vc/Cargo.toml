--- conflicted
+++ resolved
@@ -13,16 +13,7 @@
 ssi-vc = { workspace = true }
 ssi-verification-methods = { workspace = true }
 
-<<<<<<< HEAD
-itertools = "0.13.0"
+itertools = { workspace = true }
 serde = { workspace = true }
-=======
-chrono = "0.4.31"
-grdf = { version = "0.16.3", optional = true }
-iref = { version = "2.2.3", optional = true }
-itertools = { workspace = true, optional = true }
-rdf-types = { version = "0.12.19", optional = true }
-static-iref = { version = "2.0.0", optional = true }
->>>>>>> cc1c8e07
 teddybear-crypto = { workspace = true }
 thiserror = { workspace = true }