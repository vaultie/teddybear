--- conflicted
+++ resolved
@@ -24,19 +24,11 @@
         "rust-analyzer-src": "rust-analyzer-src"
       },
       "locked": {
-<<<<<<< HEAD
-        "lastModified": 1731565929,
-        "narHash": "sha256-ZuVJhcL57hHBtIbaACQzlVD4p/zHOWlKh7V3wrNdnss=",
+        "lastModified": 1732170943,
+        "narHash": "sha256-3qmtB25X5nxaaDL2VNlWB6OAQGVGv7xRm9tFMgJ3Jlo=",
         "owner": "nix-community",
         "repo": "fenix",
-        "rev": "4c6c7d5088f12f57afd4ba6449f9eb168ca05620",
-=======
-        "lastModified": 1726036322,
-        "narHash": "sha256-9Hwl4lzB5yFah00OaXSMDPDubCy99wtLgsYxMVpMwlM=",
-        "owner": "nix-community",
-        "repo": "fenix",
-        "rev": "3e50a3c915882f07cb3f6c246f09febc4ad36c3e",
->>>>>>> 9fb457be
+        "rev": "7db16a01bca24b46acc1677f2b86ae03b5f207f8",
         "type": "github"
       },
       "original": {
@@ -92,19 +84,11 @@
     },
     "nixpkgs": {
       "locked": {
-<<<<<<< HEAD
-        "lastModified": 1731319897,
-        "narHash": "sha256-PbABj4tnbWFMfBp6OcUK5iGy1QY+/Z96ZcLpooIbuEI=",
+        "lastModified": 1732014248,
+        "narHash": "sha256-y/MEyuJ5oBWrWAic/14LaIr/u5E0wRVzyYsouYY3W6w=",
         "owner": "nixos",
         "repo": "nixpkgs",
-        "rev": "dc460ec76cbff0e66e269457d7b728432263166c",
-=======
-        "lastModified": 1725983898,
-        "narHash": "sha256-4b3A9zPpxAxLnkF9MawJNHDtOOl6ruL0r6Og1TEDGCE=",
-        "owner": "nixos",
-        "repo": "nixpkgs",
-        "rev": "1355a0cbfeac61d785b7183c0caaec1f97361b43",
->>>>>>> 9fb457be
+        "rev": "23e89b7da85c3640bbc2173fe04f4bd114342367",
         "type": "github"
       },
       "original": {
@@ -141,19 +125,11 @@
     "rust-analyzer-src": {
       "flake": false,
       "locked": {
-<<<<<<< HEAD
-        "lastModified": 1731342671,
-        "narHash": "sha256-36eYDHoPzjavnpmEpc2MXdzMk557S0YooGms07mDuKk=",
+        "lastModified": 1732050317,
+        "narHash": "sha256-G5LUEOC4kvB/Xbkglv0Noi04HnCfryur7dVjzlHkgpI=",
         "owner": "rust-lang",
         "repo": "rust-analyzer",
-        "rev": "fc98e0657abf3ce07eed513e38274c89bbb2f8ad",
-=======
-        "lastModified": 1725985110,
-        "narHash": "sha256-0HKj+JI6rtxaE6Kzcd6HyFNbEFJRsLy5DoNgVF1pyRM=",
-        "owner": "rust-lang",
-        "repo": "rust-analyzer",
-        "rev": "bcc708992104c2059f310fbc3ac00bfc377f9ea8",
->>>>>>> 9fb457be
+        "rev": "c0bbbb3e5d7d1d1d60308c8270bfd5b250032bb4",
         "type": "github"
       },
       "original": {
